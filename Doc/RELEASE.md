--- conflicted
+++ resolved
@@ -61,17 +61,11 @@
 
     * Be sure to set the branch to the new release branch.
 
-<<<<<<< HEAD
-5. Backup the repo and upload it to S3 and local backup drive.  Run this in a command window:
-
-  `neon-archive`
-=======
 5. Archive the source code:
 
   1. Close all Visual Studio windows.
   2. Run `neon-archive.cmd` in a command window.
   3. Archive `C:\neonKUBE.zip` to AWS S3 and the local disk.
->>>>>>> 0ce2504d
 
  # Release Version Conventions
 
